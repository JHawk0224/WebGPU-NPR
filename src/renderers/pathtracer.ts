--- conflicted
+++ resolved
@@ -11,17 +11,6 @@
 
     emptyBuffer: GPUBuffer;
 
-<<<<<<< HEAD
-=======
-    static readonly numGeoms = 9;
-    static readonly numFloatsPerGeom = 52;
-    geomsArray = new Float32Array(Pathtracer.numFloatsPerGeom * Pathtracer.numGeoms);
-
-    static readonly numMats = 8;
-    static readonly numFloatsPerMat = 8;
-    materialsArray = new Float32Array(Pathtracer.numFloatsPerMat * Pathtracer.numMats);
-
->>>>>>> 8bcda2ec
     pathSegmentsStorageBuffer: GPUBuffer;
     intersectionsStorageBuffer: GPUBuffer;
 
@@ -106,21 +95,6 @@
             usage: GPUBufferUsage.STORAGE | GPUBufferUsage.COPY_DST,
         });
 
-<<<<<<< HEAD
-=======
-        this.geomsStorageBuffer = renderer.device.createBuffer({
-            label: "geoms",
-            size: 16 + Pathtracer.numFloatsPerGeom * 4 * Pathtracer.numGeoms, // 16 + Pathtracer.numFloatsPerGeom * 4 * number of geoms
-            usage: GPUBufferUsage.STORAGE | GPUBufferUsage.COPY_DST,
-        });
-
-        this.materialsStorageBuffer = renderer.device.createBuffer({
-            label: "materials",
-            size: 16 + Pathtracer.numFloatsPerMat * 4 * Pathtracer.numMats,
-            usage: GPUBufferUsage.STORAGE | GPUBufferUsage.COPY_DST,
-        });
-
->>>>>>> 8bcda2ec
         this.intersectionsStorageBuffer = renderer.device.createBuffer({
             label: "intersections",
             size: 32 * shaders.constants.maxResolutionWidth * shaders.constants.maxResolutionHeight,
@@ -147,17 +121,16 @@
             usage: GPUTextureUsage.STORAGE_BINDING | GPUTextureUsage.TEXTURE_BINDING | GPUTextureUsage.COPY_DST,
         });
 
-<<<<<<< HEAD
+        this.scene.addCustomObjects();
         const { geometryBindGroup, geometryBindGroupLayout, textureBindGroup, textureBindGroupLayout } =
             this.scene.createBuffersAndBindGroup();
         this.pathtracerGeometryBindGroup = geometryBindGroup;
         this.pathtracerGeometryBindGroupLayout = geometryBindGroupLayout;
         this.pathtracerTextureBindGroup = textureBindGroup;
         this.pathtracerTextureBindGroupLayout = textureBindGroupLayout;
-=======
+
         this.pathtracerTempRenderTexture1View = this.pathtracerTempRenderTexture1.createView();
         this.pathtracerTempRenderTexture2View = this.pathtracerTempRenderTexture2.createView();
->>>>>>> 8bcda2ec
 
         this.pathtracerComputeBindGroupLayout = renderer.device.createBindGroupLayout({
             label: "pathtracer temp compute bind group layout",
@@ -287,7 +260,7 @@
                 entryPoint: "integrate",
             },
         });
-        
+
         this.pathtracerComputePipelineFinalGather = renderer.device.createComputePipeline({
             label: "pathtracer compute pipeline final gather",
             layout: renderer.device.createPipelineLayout({
@@ -302,7 +275,7 @@
                 entryPoint: "finalGather",
             },
         });
-        
+
         this.pathtracerComputePipelineClearTexture = renderer.device.createComputePipeline({
             label: "pathtracer compute pipeline clear texture",
             layout: renderer.device.createPipelineLayout({
@@ -317,7 +290,7 @@
                 entryPoint: "clearTexture",
             },
         });
-        
+
         // Pathtracer render pipeline
         this.renderTextureBindGroupLayout = renderer.device.createBindGroupLayout({
             label: "render texture bind group layout",
@@ -382,155 +355,12 @@
                 ],
             },
         });
-<<<<<<< HEAD
-=======
-        
-        // geomType : f32, // 0 == CUBE, 1 == SPHERE
-        // materialid : f32,
-        // transform : mat4x4f,
-        // inverseTransform : mat4x4f,
-        // invTranspose : mat4x4f,
-        const identityMat4 = mat4.transpose(mat4.create(1.0, 0.0, 0.0, 0.0, 0.0, 1.0, 0.0, 0.0, 0.0, 0.0, 1.0, 0.0, 0.0, 0.0, 0.0, 1.0));
-        for (let geomIdx = 0; geomIdx < Pathtracer.numGeoms; geomIdx++) {
-            if (geomIdx == 0) {
-                // A cube
-                this.geomsArray.set(vec4.create(0, 4, 1, 0), Pathtracer.numFloatsPerGeom * geomIdx + 0);
-                this.geomsArray.set(identityMat4, Pathtracer.numFloatsPerGeom * geomIdx + 4);
-                this.geomsArray.set(mat4.inverse(identityMat4), Pathtracer.numFloatsPerGeom * geomIdx + 20);
-                this.geomsArray.set(mat4.transpose(mat4.inverse(identityMat4)), Pathtracer.numFloatsPerGeom * geomIdx + 36);
-            } else if (geomIdx == 1) {
-                // Floor
-                this.geomsArray.set(vec4.create(0, 0, 2, 0), Pathtracer.numFloatsPerGeom * geomIdx + 0);
-                const scaleMat4 = mat4.create(10.0, 0.0, 0.0, 0.0, 0.0, 1.0, 0.0, 0.0, 0.0, 0.0, 10.0, 0.0, 0.0, 0.0, 0.0, 1.0);
-                const rotateMat4 = identityMat4;
-                const translateMat4 = mat4.create(1.0, 0.0, 0.0, 0.0, 0.0, 1.0, 0.0, -2.0, 0.0, 0.0, 1.0, 0.0, 0.0, 0.0, 0.0, 1.0);
-                const transformMat4 = mat4.transpose(mat4.mul(mat4.mul(scaleMat4, rotateMat4), translateMat4));
-                this.geomsArray.set(transformMat4, Pathtracer.numFloatsPerGeom * geomIdx + 4);
-                this.geomsArray.set(mat4.inverse(transformMat4), Pathtracer.numFloatsPerGeom * geomIdx + 20);
-                this.geomsArray.set(mat4.transpose(mat4.inverse(transformMat4)), Pathtracer.numFloatsPerGeom * geomIdx + 36);
-            } else if (geomIdx == 2) {
-                // Top light
-                this.geomsArray.set(vec4.create(0, 3, 3, 0), Pathtracer.numFloatsPerGeom * geomIdx + 0);
-                const scaleMat4 = mat4.create(10.0, 0.0, 0.0, 0.0, 0.0, 1.0, 0.0, 0.0, 0.0, 0.0, 10.0, 0.0, 0.0, 0.0, 0.0, 1.0);
-                const rotateMat4 = identityMat4;
-                const translateMat4 = mat4.create(1.0, 0.0, 0.0, 0.0, 0.0, 1.0, 0.0, 5.0, 0.0, 0.0, 1.0, 0.0, 0.0, 0.0, 0.0, 1.0);
-                const transformMat4 = mat4.transpose(mat4.mul(mat4.mul(scaleMat4, rotateMat4), translateMat4));
-                this.geomsArray.set(transformMat4, Pathtracer.numFloatsPerGeom * geomIdx + 4);
-                this.geomsArray.set(mat4.inverse(transformMat4), Pathtracer.numFloatsPerGeom * geomIdx + 20);
-                this.geomsArray.set(mat4.transpose(mat4.inverse(transformMat4)), Pathtracer.numFloatsPerGeom * geomIdx + 36);
-            } else if (geomIdx == 3) {
-                // Back Wall
-                this.geomsArray.set(vec4.create(0, 0, 4, 0), Pathtracer.numFloatsPerGeom * geomIdx + 0);
-                const scaleMat4 = mat4.create(1.0, 0.0, 0.0, 0.0, 0.0, 10.0, 0.0, 0.0, 0.0, 0.0, 10.0, 0.0, 0.0, 0.0, 0.0, 1.0);
-                const rotateMat4 = identityMat4;
-                const translateMat4 = mat4.create(1.0, 0.0, 0.0, 5.0, 0.0, 1.0, 0.0, 0.0, 0.0, 0.0, 1.0, 0.0, 0.0, 0.0, 0.0, 1.0);
-                const transformMat4 = mat4.transpose(mat4.mul(mat4.mul(scaleMat4, rotateMat4), translateMat4));
-                this.geomsArray.set(transformMat4, Pathtracer.numFloatsPerGeom * geomIdx + 4);
-                this.geomsArray.set(mat4.inverse(transformMat4), Pathtracer.numFloatsPerGeom * geomIdx + 20);
-                this.geomsArray.set(mat4.transpose(mat4.inverse(transformMat4)), Pathtracer.numFloatsPerGeom * geomIdx + 36);
-            } else if (geomIdx == 4) {
-                // Left Wall
-                this.geomsArray.set(vec4.create(0, 1, 5, 0), Pathtracer.numFloatsPerGeom * geomIdx + 0);
-                const scaleMat4 = mat4.create(10.0, 0.0, 0.0, 0.0, 0.0, 10.0, 0.0, 0.0, 0.0, 0.0, 1.0, 0.0, 0.0, 0.0, 0.0, 1.0);
-                const rotateMat4 = identityMat4;
-                const translateMat4 = mat4.create(1.0, 0.0, 0.0, 0.0, 0.0, 1.0, 0.0, 0.0, 0.0, 0.0, 1.0, 5.0, 0.0, 0.0, 0.0, 1.0);
-                const transformMat4 = mat4.transpose(mat4.mul(mat4.mul(scaleMat4, rotateMat4), translateMat4));
-                this.geomsArray.set(transformMat4, Pathtracer.numFloatsPerGeom * geomIdx + 4);
-                this.geomsArray.set(mat4.inverse(transformMat4), Pathtracer.numFloatsPerGeom * geomIdx + 20);
-                this.geomsArray.set(mat4.transpose(mat4.inverse(transformMat4)), Pathtracer.numFloatsPerGeom * geomIdx + 36);
-            } else if (geomIdx == 5) {
-                // Right Wall
-                this.geomsArray.set(vec4.create(0, 2, 6, 0), Pathtracer.numFloatsPerGeom * geomIdx + 0);
-                const scaleMat4 = mat4.create(10.0, 0.0, 0.0, 0.0, 0.0, 10.0, 0.0, 0.0, 0.0, 0.0, 1.0, 0.0, 0.0, 0.0, 0.0, 1.0);
-                const rotateMat4 = identityMat4;
-                const translateMat4 = mat4.create(1.0, 0.0, 0.0, 0.0, 0.0, 1.0, 0.0, 0.0, 0.0, 0.0, 1.0, -5.0, 0.0, 0.0, 0.0, 1.0);
-                const transformMat4 = mat4.transpose(mat4.mul(mat4.mul(scaleMat4, rotateMat4), translateMat4));
-                this.geomsArray.set(transformMat4, Pathtracer.numFloatsPerGeom * geomIdx + 4);
-                this.geomsArray.set(mat4.inverse(transformMat4), Pathtracer.numFloatsPerGeom * geomIdx + 20);
-                this.geomsArray.set(mat4.transpose(mat4.inverse(transformMat4)), Pathtracer.numFloatsPerGeom * geomIdx + 36);
-            } else if (geomIdx == 6) {
-                // Left Mirror greyscale
-                this.geomsArray.set(vec4.create(0, 6, 7, 0), Pathtracer.numFloatsPerGeom * geomIdx + 0);
-                const scaleMat4 = mat4.create(3.0, 0.0, 0.0, 0.0, 0.0, 6.0, 0.0, 0.0, 0.0, 0.0, 3.0, 0.0, 0.0, 0.0, 0.0, 1.0);
-                const rotateMat4 = mat4.create(0.7071, 0.0, 0.5, 0.0, 0.0, 1.0, 0.0, 0.0, -0.5, 0.0, 0.7071, 0.0, 0.0, 0.0, 0.0, 1.0); // 45 degrees
-                // const rotateMat4 = mat4.create(0.866, 0.0, 0.5, 0.0, 0.0, 1.0, 0.0, 0.0, -0.5, 0.0, 0.866, 0.0, 0.0, 0.0, 0.0, 1.0); // 30 degrees
-                const translateMat4 = mat4.create(1.0, 0.0, 0.0, 3.5, 0.0, 1.0, 0.0, 0.0, 0.0, 0.0, 1.0, -3.6, 0.0, 0.0, 0.0, 1.0);
-                const transformMat4 = mat4.transpose(mat4.mul(mat4.mul(scaleMat4, rotateMat4), translateMat4));
-                this.geomsArray.set(transformMat4, Pathtracer.numFloatsPerGeom * geomIdx + 4);
-                this.geomsArray.set(mat4.inverse(transformMat4), Pathtracer.numFloatsPerGeom * geomIdx + 20);
-                this.geomsArray.set(mat4.transpose(mat4.inverse(transformMat4)), Pathtracer.numFloatsPerGeom * geomIdx + 36);
-            } else if (geomIdx == 7) {
-                // Middle Mirror regular 
-                this.geomsArray.set(vec4.create(0, 5, 8, 0), Pathtracer.numFloatsPerGeom * geomIdx + 0);
-                const scaleMat4 = mat4.create(3.0, 0.0, 0.0, 0.0, 0.0, 6.0, 0.0, 0.0, 0.0, 0.0, 3.0, 0.0, 0.0, 0.0, 0.0, 1.0);
-                const rotateMat4 = identityMat4;
-                const translateMat4 = mat4.create(1.0, 0.0, 0.0, 5.0, 0.0, 1.0, 0.0, 0.0, 0.0, 0.0, 1.0, 0.0, 0.0, 0.0, 0.0, 1.0);
-                const transformMat4 = mat4.transpose(mat4.mul(mat4.mul(scaleMat4, rotateMat4), translateMat4));
-                this.geomsArray.set(transformMat4, Pathtracer.numFloatsPerGeom * geomIdx + 4);
-                this.geomsArray.set(mat4.inverse(transformMat4), Pathtracer.numFloatsPerGeom * geomIdx + 20);
-                this.geomsArray.set(mat4.transpose(mat4.inverse(transformMat4)), Pathtracer.numFloatsPerGeom * geomIdx + 36);
-            } else if (geomIdx == 8) {
-                // Right Mirror 
-                this.geomsArray.set(vec4.create(0, 7, 9, 0), Pathtracer.numFloatsPerGeom * geomIdx + 0);
-                const scaleMat4 = mat4.create(3.0, 0.0, 0.0, 0.0, 0.0, 6.0, 0.0, 0.0, 0.0, 0.0, 3.0, 0.0, 0.0, 0.0, 0.0, 1.0);
-                const rotateMat4 = mat4.create(0.5, 0.0, 0.7071, 0.0, 0.0, 1.0, 0.0, 0.0, -0.7071, 0.0, 0.5, 0.0, 0.0, 0.0, 0.0, 1.0); // 45 degrees
-                const translateMat4 = mat4.create(1.0, 0.0, 0.0, 3.5, 0.0, 1.0, 0.0, 0.0, 0.0, 0.0, 1.0, 3.6, 0.0, 0.0, 0.0, 1.0);
-                const transformMat4 = mat4.transpose(mat4.mul(mat4.mul(scaleMat4, rotateMat4), translateMat4));
-                this.geomsArray.set(transformMat4, Pathtracer.numFloatsPerGeom * geomIdx + 4);
-                this.geomsArray.set(mat4.inverse(transformMat4), Pathtracer.numFloatsPerGeom * geomIdx + 20);
-                this.geomsArray.set(mat4.transpose(mat4.inverse(transformMat4)), Pathtracer.numFloatsPerGeom * geomIdx + 36);
-            }
-        }
-
-        renderer.device.queue.writeBuffer(this.geomsStorageBuffer, 0, new Uint32Array([Pathtracer.numGeoms]));
-        renderer.device.queue.writeBuffer(this.geomsStorageBuffer, 16, this.geomsArray);
-
-        // matType : u32, // 0 == emissive, 1 == lambertian, 2 == metal
-        // emittance : f32,
-        // roughness : f32,
-        // styleType : f32
-        // color : vec3f,
-        for (let matIdx = 0; matIdx < Pathtracer.numMats; matIdx++) {
-            if (matIdx == 0) { // white lambertian
-                this.materialsArray.set(vec4.create(1.0, 0.0, 0.0, 0.0), Pathtracer.numFloatsPerMat * matIdx + 0);
-                this.materialsArray.set(vec4.create(1.0, 1.0, 1.0, 1.0), Pathtracer.numFloatsPerMat * matIdx + 4);
-            } else if (matIdx == 1) { // red lambertian
-                this.materialsArray.set(vec4.create(1.0, 0.0, 0.0, 0.0), Pathtracer.numFloatsPerMat * matIdx + 0);
-                this.materialsArray.set(vec4.create(1.0, 0.0, 0.0, 1.0), Pathtracer.numFloatsPerMat * matIdx + 4);
-            } else if (matIdx == 2) { // green lambertian
-                this.materialsArray.set(vec4.create(1.0, 0.0, 0.0, 0.0), Pathtracer.numFloatsPerMat * matIdx + 0);
-                this.materialsArray.set(vec4.create(0.0, 1.0, 0.0, 1.0), Pathtracer.numFloatsPerMat * matIdx + 4);
-            } else if (matIdx == 3) { // light source
-                this.materialsArray.set(vec4.create(0.0, 1.0, 0.0, 0.0), Pathtracer.numFloatsPerMat * matIdx + 0);
-                this.materialsArray.set(vec4.create(1.0, 1.0, 1.0, 1.0), Pathtracer.numFloatsPerMat * matIdx + 4);
-            } else if (matIdx == 4) { // hero model lambertian
-                    this.materialsArray.set(vec4.create(1.0, 0.0, 0.0, 0.0), Pathtracer.numFloatsPerMat * matIdx + 0);
-                    this.materialsArray.set(vec4.create(1.0, 1.0, 0.0, 1.0), Pathtracer.numFloatsPerMat * matIdx + 4);
-            } else if (matIdx == 5) { // perfect mirror
-                this.materialsArray.set(vec4.create(2.0, 0.0, 0.0, 0.0), Pathtracer.numFloatsPerMat * matIdx + 0);
-                this.materialsArray.set(vec4.create(1.0, 1.0, 1.0, 1.0), Pathtracer.numFloatsPerMat * matIdx + 4);
-            } else if (matIdx == 6) { // stylized mirror (greyscale hero model)
-                this.materialsArray.set(vec4.create(2.0, 0.0, 0.0, 1.0), Pathtracer.numFloatsPerMat * matIdx + 0);
-                this.materialsArray.set(vec4.create(1.0, 1.0, 1.0, 1.0), Pathtracer.numFloatsPerMat * matIdx + 4);
-            } else if (matIdx == 7) { // stylized mirror (greyscale whole scene)
-                this.materialsArray.set(vec4.create(2.0, 0.0, 0.0, 2.0), Pathtracer.numFloatsPerMat * matIdx + 0);
-                this.materialsArray.set(vec4.create(1.0, 1.0, 1.0, 1.0), Pathtracer.numFloatsPerMat * matIdx + 4);
-            }
-        }
-
-        renderer.device.queue.writeBuffer(this.materialsStorageBuffer, 0, new Uint32Array([Pathtracer.numMats]));
-        renderer.device.queue.writeBuffer(this.materialsStorageBuffer, 16, this.materialsArray);
->>>>>>> 8bcda2ec
     }
 
     override draw() {
         const encoder = renderer.device.createCommandEncoder();
         const canvasTextureView = renderer.context.getCurrentTexture().createView();
 
-<<<<<<< HEAD
-        for (let s = 0; s < this.camera.samples; s++) {
-            const computePass = encoder.beginComputePass();
-=======
         const computePass = encoder.beginComputePass();
 
         // Reset contents of render textures
@@ -549,8 +379,6 @@
         );
 
         for (let s = 1; s <= this.camera.samples; s++) {
->>>>>>> 8bcda2ec
-
             // Generate camera rays
             this.camera.updateCameraUniformsCounter();
             computePass.setPipeline(this.pathtracerComputePipelineGenerateRay);
@@ -562,76 +390,12 @@
             );
 
             for (let d = this.camera.rayDepth; d >= 0; d--) {
-<<<<<<< HEAD
-                this.camera.updateDepth(d);
-
-                if (s % 2 == 0) {
-                    // Compute ray-scene intersections
-                    computePass.setPipeline(this.pathtracerComputePipelineComputeIntersections);
-                    computePass.setBindGroup(shaders.constants.bindGroup_scene, this.sceneUniformsBindGroup);
-                    computePass.setBindGroup(
-                        shaders.constants.bindGroup_pathtracer,
-                        this.pathtracerComputeBindGroupTemp1
-                    );
-                    computePass.setBindGroup(shaders.constants.bindGroup_geometry, this.pathtracerGeometryBindGroup);
-                    computePass.dispatchWorkgroups(
-                        Math.ceil(renderer.canvas.width / shaders.constants.workgroupSizeX),
-                        Math.ceil(renderer.canvas.height / shaders.constants.workgroupSizeY)
-                    );
-
-                    // Sort rays by materials
-
-                    // Evaluate the integral and shade materials
-                    computePass.setPipeline(this.pathtracerComputePipelineIntegrate);
-                    computePass.setBindGroup(shaders.constants.bindGroup_scene, this.sceneUniformsBindGroup);
-                    computePass.setBindGroup(
-                        shaders.constants.bindGroup_pathtracer,
-                        this.pathtracerComputeBindGroupTemp1
-                    );
-                    computePass.setBindGroup(shaders.constants.bindGroup_textures, this.pathtracerTextureBindGroup);
-                    computePass.dispatchWorkgroups(
-                        Math.ceil(renderer.canvas.width / shaders.constants.workgroupSizeX),
-                        Math.ceil(renderer.canvas.height / shaders.constants.workgroupSizeY)
-                    );
-
-                    // Stream compaction
-                } else {
-                    // Compute ray-scene intersections
-                    computePass.setPipeline(this.pathtracerComputePipelineComputeIntersections);
-                    computePass.setBindGroup(shaders.constants.bindGroup_scene, this.sceneUniformsBindGroup);
-                    computePass.setBindGroup(
-                        shaders.constants.bindGroup_pathtracer,
-                        this.pathtracerComputeBindGroupTemp2
-                    );
-                    computePass.setBindGroup(shaders.constants.bindGroup_geometry, this.pathtracerGeometryBindGroup);
-                    computePass.dispatchWorkgroups(
-                        Math.ceil(renderer.canvas.width / shaders.constants.workgroupSizeX),
-                        Math.ceil(renderer.canvas.height / shaders.constants.workgroupSizeY)
-                    );
-
-                    // Sort rays by materials
-
-                    // Evaluate the integral and shade materials
-                    computePass.setPipeline(this.pathtracerComputePipelineIntegrate);
-                    computePass.setBindGroup(shaders.constants.bindGroup_scene, this.sceneUniformsBindGroup);
-                    computePass.setBindGroup(
-                        shaders.constants.bindGroup_pathtracer,
-                        this.pathtracerComputeBindGroupTemp2
-                    );
-                    computePass.setBindGroup(shaders.constants.bindGroup_textures, this.pathtracerTextureBindGroup);
-                    computePass.dispatchWorkgroups(
-                        Math.ceil(renderer.canvas.width / shaders.constants.workgroupSizeX),
-                        Math.ceil(renderer.canvas.height / shaders.constants.workgroupSizeY)
-                    );
-
-                    // Stream compaction
-                }
-=======
                 // Compute ray-scene intersections
                 this.camera.updateCameraUniformsCounter();
                 computePass.setPipeline(this.pathtracerComputePipelineComputeIntersections);
                 computePass.setBindGroup(shaders.constants.bindGroup_scene, this.sceneUniformsBindGroup);
                 computePass.setBindGroup(shaders.constants.bindGroup_pathtracer, this.pathtracerComputeBindGroupTemp1);
+                computePass.setBindGroup(shaders.constants.bindGroup_geometry, this.pathtracerGeometryBindGroup);
                 computePass.dispatchWorkgroups(
                     Math.ceil(renderer.canvas.width / shaders.constants.workgroupSizeX),
                     Math.ceil(renderer.canvas.height / shaders.constants.workgroupSizeY)
@@ -644,13 +408,13 @@
                 computePass.setPipeline(this.pathtracerComputePipelineIntegrate);
                 computePass.setBindGroup(shaders.constants.bindGroup_scene, this.sceneUniformsBindGroup);
                 computePass.setBindGroup(shaders.constants.bindGroup_pathtracer, this.pathtracerComputeBindGroupTemp1);
+                computePass.setBindGroup(shaders.constants.bindGroup_textures, this.pathtracerTextureBindGroup);
                 computePass.dispatchWorkgroups(
                     Math.ceil(renderer.canvas.width / shaders.constants.workgroupSizeX),
                     Math.ceil(renderer.canvas.height / shaders.constants.workgroupSizeY)
                 );
 
                 // Stream compaction
->>>>>>> 8bcda2ec
             }
 
             computePass.setPipeline(this.pathtracerComputePipelineFinalGather);
