--- conflicted
+++ resolved
@@ -13,18 +13,10 @@
 
     emptyBuffer: GPUBuffer;
 
-<<<<<<< HEAD
     geomsBufferData: ArrayBuffer;
     trisBufferData: ArrayBuffer;
     bvhNodesBufferData: ArrayBuffer;
     materialsBufferData: ArrayBuffer;
-=======
-    static readonly numFloatsPerGeom = 52;
-    geomsArray = new Float32Array(Pathtracer.numFloatsPerGeom * 3);
-
-    static readonly numFloatsPerMat = 8;
-    materialsArray = new Float32Array(Pathtracer.numFloatsPerMat * 3);
->>>>>>> 6ea6136b
 
     pathSegmentsStorageBuffer: GPUBuffer;
     geomsStorageBuffer: GPUBuffer;
@@ -331,7 +323,6 @@
 
         this.geomsStorageBuffer = renderer.device.createBuffer({
             label: "geoms",
-<<<<<<< HEAD
             size: this.geomsBufferData.byteLength,
             usage: GPUBufferUsage.STORAGE | GPUBufferUsage.COPY_DST,
         });
@@ -345,19 +336,12 @@
         this.bvhNodesStorageBuffer = renderer.device.createBuffer({
             label: "BVH nodes",
             size: this.bvhNodesBufferData.byteLength,
-=======
-            size: 16 + Pathtracer.numFloatsPerGeom * 4 * 3, // 16 + Pathtracer.numFloatsPerGeom * 4 * number of geoms
->>>>>>> 6ea6136b
             usage: GPUBufferUsage.STORAGE | GPUBufferUsage.COPY_DST,
         });
 
         this.materialsStorageBuffer = renderer.device.createBuffer({
             label: "materials",
-<<<<<<< HEAD
             size: this.materialsBufferData.byteLength,
-=======
-            size: 16 + Pathtracer.numFloatsPerMat * 4 * 3,
->>>>>>> 6ea6136b
             usage: GPUBufferUsage.STORAGE | GPUBufferUsage.COPY_DST,
         });
 
@@ -415,36 +399,26 @@
                     buffer: { type: "read-only-storage" },
                 },
                 {
-<<<<<<< HEAD
                     // tris
-                    binding: 3,
-=======
+                    binding: 4,
+                    visibility: GPUShaderStage.COMPUTE,
+                    buffer: { type: "read-only-storage" },
+                },
+                {
+                    // bvh nodes
+                    binding: 5,
+                    visibility: GPUShaderStage.COMPUTE,
+                    buffer: { type: "read-only-storage" },
+                },
+                {
                     // materials
-                    binding: 4,
->>>>>>> 6ea6136b
+                    binding: 6,
                     visibility: GPUShaderStage.COMPUTE,
                     buffer: { type: "read-only-storage" },
                 },
                 {
-<<<<<<< HEAD
-                    // bvh nodes
-                    binding: 4,
-=======
                     // intersections
-                    binding: 5,
->>>>>>> 6ea6136b
-                    visibility: GPUShaderStage.COMPUTE,
-                    buffer: { type: "read-only-storage" },
-                },
-                {
-                    // materials
-                    binding: 5,
-                    visibility: GPUShaderStage.COMPUTE,
-                    buffer: { type: "read-only-storage" },
-                },
-                {
-                    // intersections
-                    binding: 6,
+                    binding: 7,
                     visibility: GPUShaderStage.COMPUTE,
                     buffer: { type: "storage" },
                 },
@@ -469,18 +443,22 @@
                 },
                 {
                     binding: 3,
-<<<<<<< HEAD
+                    resource: { buffer: this.geomsStorageBuffer },
+                },
+                {
+                    binding: 4,
                     resource: { buffer: this.trisStorageBuffer },
-=======
-                    resource: { buffer: this.geomsStorageBuffer },
-                },
-                {
-                    binding: 4,
+                },
+                {
+                    binding: 5,
+                    resource: { buffer: this.bvhNodesStorageBuffer },
+                },
+                {
+                    binding: 6,
                     resource: { buffer: this.materialsStorageBuffer },
->>>>>>> 6ea6136b
-                },
-                {
-                    binding: 5,
+                },
+                {
+                    binding: 7,
                     resource: { buffer: this.intersectionsStorageBuffer },
                 },
             ],
@@ -489,7 +467,7 @@
         this.pathtracerComputeBindGroupTemp2 = renderer.device.createBindGroup({
             label: "pathtracer temp 2 compute bind group",
             layout: this.pathtracerComputeBindGroupLayout,
-            entries: [         
+            entries: [
                 {
                     binding: 0,
                     resource: this.pathtracerTempRenderTexture2.createView(),
@@ -508,21 +486,18 @@
                 },
                 {
                     binding: 4,
-<<<<<<< HEAD
+                    resource: { buffer: this.trisStorageBuffer },
+                },
+                {
+                    binding: 5,
                     resource: { buffer: this.bvhNodesStorageBuffer },
                 },
                 {
-                    binding: 5,
+                    binding: 6,
                     resource: { buffer: this.materialsStorageBuffer },
                 },
                 {
-                    binding: 6,
-=======
-                    resource: { buffer: this.materialsStorageBuffer },
-                },
-                {
-                    binding: 5,
->>>>>>> 6ea6136b
+                    binding: 7,
                     resource: { buffer: this.intersectionsStorageBuffer },
                 },
             ],
@@ -637,7 +612,6 @@
                 ],
             },
         });
-<<<<<<< HEAD
 
         renderer.device.queue.writeBuffer(this.geomsStorageBuffer, 0, this.geomsBufferData);
         renderer.device.queue.writeBuffer(this.trisStorageBuffer, 0, this.trisBufferData);
@@ -646,110 +620,10 @@
     }
 
     override draw() {
-=======
-        
-        // geomType : f32, // 0 == CUBE, 1 == SPHERE
-        // materialid : f32,
-        // transform : mat4x4f,
-        // inverseTransform : mat4x4f,
-        // invTranspose : mat4x4f,
-        const identityMat4 = mat4.transpose(mat4.create(1.0, 0.0, 0.0, 0.0, 0.0, 1.0, 0.0, 0.0, 0.0, 0.0, 1.0, 0.0, 0.0, 0.0, 0.0, 1.0));
-        for (let geomIdx = 0; geomIdx < 3; geomIdx++) {
-            if (geomIdx == 0) {
-                // A cube
-                this.geomsArray.set(vec4.create(0), Pathtracer.numFloatsPerGeom * geomIdx + 0);
-                this.geomsArray.set(identityMat4, Pathtracer.numFloatsPerGeom * geomIdx + 4);
-                this.geomsArray.set(mat4.inverse(identityMat4), Pathtracer.numFloatsPerGeom * geomIdx + 20);
-                this.geomsArray.set(mat4.transpose(mat4.inverse(identityMat4)), Pathtracer.numFloatsPerGeom * geomIdx + 36);
-            } else if (geomIdx == 1) {
-                // Left Light
-                this.geomsArray.set(vec4.create(0, 1, 0, 0), Pathtracer.numFloatsPerGeom * geomIdx + 0);
-                const translateMat4 = mat4.transpose(mat4.create(1.0, 0.0, 0.0, 0.0, 0.0, 1.0, 0.0, 2.0, 0.0, 0.0, 1.0, 1.0, 0.0, 0.0, 0.0, 1.0));
-                this.geomsArray.set(translateMat4, Pathtracer.numFloatsPerGeom * geomIdx + 4);
-                this.geomsArray.set(mat4.inverse(translateMat4), Pathtracer.numFloatsPerGeom * geomIdx + 20);
-                this.geomsArray.set(mat4.transpose(mat4.inverse(translateMat4)), Pathtracer.numFloatsPerGeom * geomIdx + 36);
-            } else {
-                // Right Light
-                this.geomsArray.set(vec4.create(1, 2, 0, 0), Pathtracer.numFloatsPerGeom * geomIdx + 0);
-                const translateMat4 = mat4.transpose(mat4.create(1.0, 0.0, 0.0, 0.0, 0.0, 1.0, 0.0, 2.0, 0.0, 0.0, 1.0, -1.0, 0.0, 0.0, 0.0, 1.0));
-                this.geomsArray.set(translateMat4, Pathtracer.numFloatsPerGeom * geomIdx + 4);
-                this.geomsArray.set(mat4.inverse(translateMat4), Pathtracer.numFloatsPerGeom * geomIdx + 20);
-                this.geomsArray.set(mat4.transpose(mat4.inverse(translateMat4)), Pathtracer.numFloatsPerGeom * geomIdx + 36);
-            }
-        }
-
-        renderer.device.queue.writeBuffer(this.geomsStorageBuffer, 0, new Uint32Array([3]));
-        renderer.device.queue.writeBuffer(this.geomsStorageBuffer, 16, this.geomsArray);
-
-        // matType : u32, // 0 == emissive, 1 == lambertian, 2 == metal
-        // emittance : f32,
-        // roughness : f32,
-        // color : vec3f,
-        for (let matIdx = 0; matIdx < 3; matIdx++) {
-            if (matIdx == 0) {
-                this.materialsArray.set(vec4.create(2.0, 0.0, 0.0, 0.0), Pathtracer.numFloatsPerMat * matIdx + 0);
-                this.materialsArray.set(vec4.create(1.0, 1.0, 1.0, 1.0), Pathtracer.numFloatsPerMat * matIdx + 4);
-            } else if (matIdx == 1) {
-                this.materialsArray.set(vec4.create(0.0, 1.0, 0.0, 0.0), Pathtracer.numFloatsPerMat * matIdx + 0);
-                this.materialsArray.set(vec4.create(1.0, 0.0, 0.0, 1.0), Pathtracer.numFloatsPerMat * matIdx + 4);
-            } else if (matIdx == 2) {
-                this.materialsArray.set(vec4.create(0.0, 1.0, 0.0, 0.0), Pathtracer.numFloatsPerMat * matIdx + 0);
-                this.materialsArray.set(vec4.create(0.0, 1.0, 0.0, 1.0), Pathtracer.numFloatsPerMat * matIdx + 4);
-            }
-        }
-
-        renderer.device.queue.writeBuffer(this.materialsStorageBuffer, 0, new Uint32Array([3]));
-        renderer.device.queue.writeBuffer(this.materialsStorageBuffer, 16, this.materialsArray);
-    }
-
-    override draw() {
-
->>>>>>> 6ea6136b
         const encoder = renderer.device.createCommandEncoder();
         const canvasTextureView = renderer.context.getCurrentTexture().createView();
 
         for (let s = 0; s < this.camera.samples; s++) {
-<<<<<<< HEAD
-            console.log("NEW PASs");
-            for (let d = 0; d < this.camera.rayDepth; d++) {
-                this.camera.updateDepth(this.camera.rayDepth - d);
-
-                const computePass = encoder.beginComputePass();
-
-                // Generate camera rays
-                computePass.setPipeline(this.pathtracerComputePipelineGenerateRay);
-                computePass.setBindGroup(0, this.sceneUniformsBindGroup);
-                computePass.setBindGroup(shaders.constants.bindGroup_pathtracer, this.pathtracerComputeBindGroup);
-                computePass.dispatchWorkgroups(
-                    Math.ceil(renderer.canvas.width / shaders.constants.workgroupSizeX),
-                    Math.ceil(renderer.canvas.height / shaders.constants.workgroupSizeY)
-                );
-
-                // Compute ray-scene intersections
-                computePass.setPipeline(this.pathtracerComputePipelineComputeIntersections);
-                computePass.setBindGroup(0, this.sceneUniformsBindGroup);
-                computePass.setBindGroup(shaders.constants.bindGroup_pathtracer, this.pathtracerComputeBindGroup);
-                computePass.dispatchWorkgroups(
-                    Math.ceil(renderer.canvas.width / shaders.constants.workgroupSizeX),
-                    Math.ceil(renderer.canvas.height / shaders.constants.workgroupSizeY)
-                );
-
-                // Sort rays by materials
-
-                // Evaluate the integral and shade materials
-                computePass.setPipeline(this.pathtracerComputePipelineIntegrate);
-                computePass.setBindGroup(0, this.sceneUniformsBindGroup);
-                computePass.setBindGroup(shaders.constants.bindGroup_pathtracer, this.pathtracerComputeBindGroup);
-                computePass.dispatchWorkgroups(
-                    Math.ceil(renderer.canvas.width / shaders.constants.workgroupSizeX),
-                    Math.ceil(renderer.canvas.height / shaders.constants.workgroupSizeY)
-                );
-
-                // Stream compaction
-
-                computePass.end();
-=======
-
             const computePass = encoder.beginComputePass();
 
             // Generate camera rays
@@ -760,7 +634,7 @@
                 Math.ceil(renderer.canvas.width / shaders.constants.workgroupSizeX),
                 Math.ceil(renderer.canvas.height / shaders.constants.workgroupSizeY)
             );
-            
+
             for (let d = this.camera.rayDepth; d >= 0; d--) {
                 this.camera.updateDepth(d);
 
@@ -768,7 +642,10 @@
                     // Compute ray-scene intersections
                     computePass.setPipeline(this.pathtracerComputePipelineComputeIntersections);
                     computePass.setBindGroup(shaders.constants.bindGroup_scene, this.sceneUniformsBindGroup);
-                    computePass.setBindGroup(shaders.constants.bindGroup_pathtracer, this.pathtracerComputeBindGroupTemp1);
+                    computePass.setBindGroup(
+                        shaders.constants.bindGroup_pathtracer,
+                        this.pathtracerComputeBindGroupTemp1
+                    );
                     computePass.dispatchWorkgroups(
                         Math.ceil(renderer.canvas.width / shaders.constants.workgroupSizeX),
                         Math.ceil(renderer.canvas.height / shaders.constants.workgroupSizeY)
@@ -779,19 +656,24 @@
                     // Evaluate the integral and shade materials
                     computePass.setPipeline(this.pathtracerComputePipelineIntegrate);
                     computePass.setBindGroup(shaders.constants.bindGroup_scene, this.sceneUniformsBindGroup);
-                    computePass.setBindGroup(shaders.constants.bindGroup_pathtracer, this.pathtracerComputeBindGroupTemp1);
+                    computePass.setBindGroup(
+                        shaders.constants.bindGroup_pathtracer,
+                        this.pathtracerComputeBindGroupTemp1
+                    );
                     computePass.dispatchWorkgroups(
                         Math.ceil(renderer.canvas.width / shaders.constants.workgroupSizeX),
                         Math.ceil(renderer.canvas.height / shaders.constants.workgroupSizeY)
                     );
 
                     // Stream compaction
-                
                 } else {
                     // Compute ray-scene intersections
                     computePass.setPipeline(this.pathtracerComputePipelineComputeIntersections);
                     computePass.setBindGroup(shaders.constants.bindGroup_scene, this.sceneUniformsBindGroup);
-                    computePass.setBindGroup(shaders.constants.bindGroup_pathtracer, this.pathtracerComputeBindGroupTemp2);
+                    computePass.setBindGroup(
+                        shaders.constants.bindGroup_pathtracer,
+                        this.pathtracerComputeBindGroupTemp2
+                    );
                     computePass.dispatchWorkgroups(
                         Math.ceil(renderer.canvas.width / shaders.constants.workgroupSizeX),
                         Math.ceil(renderer.canvas.height / shaders.constants.workgroupSizeY)
@@ -802,16 +684,17 @@
                     // Evaluate the integral and shade materials
                     computePass.setPipeline(this.pathtracerComputePipelineIntegrate);
                     computePass.setBindGroup(shaders.constants.bindGroup_scene, this.sceneUniformsBindGroup);
-                    computePass.setBindGroup(shaders.constants.bindGroup_pathtracer, this.pathtracerComputeBindGroupTemp2);
+                    computePass.setBindGroup(
+                        shaders.constants.bindGroup_pathtracer,
+                        this.pathtracerComputeBindGroupTemp2
+                    );
                     computePass.dispatchWorkgroups(
                         Math.ceil(renderer.canvas.width / shaders.constants.workgroupSizeX),
                         Math.ceil(renderer.canvas.height / shaders.constants.workgroupSizeY)
                     );
 
                     // Stream compaction
-
                 }
->>>>>>> 6ea6136b
             }
             computePass.end();
         }
