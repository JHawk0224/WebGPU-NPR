--- conflicted
+++ resolved
@@ -37,7 +37,7 @@
     "./scenes/skull/skull_textures.gltf",
     vec3.create(1.5, 1.5, 1.5),
     vec3.create(0, 0, 0),
-    vec3.create(Math.PI, 0, Math.PI * 3/ 2)
+    vec3.create(Math.PI, 0, (Math.PI * 3) / 2)
 );
 // await scene.loadGltf(
 //     "./scenes/halo/scene.gltf",
@@ -60,21 +60,13 @@
 
 const settings = {
     mode: "pathtracerNPR",
-<<<<<<< HEAD
     enableBVH: scene.enableBVH,
-=======
-    enableBVH: true,
->>>>>>> d2ad31e6
 };
 
 function setRenderer(settings: { mode: string; enableBVH: boolean }) {
     renderer?.stop();
 
-<<<<<<< HEAD
     stage.scene.setBVHEnabled(settings.enableBVH);
-=======
-    stage.scene.enableBVH = settings.enableBVH;
->>>>>>> d2ad31e6
     switch (settings.mode) {
         case renderModes.Pathtracer:
             renderer = new Pathtracer(stage);
@@ -92,13 +84,10 @@
     setRenderer(settings);
 });
 
-<<<<<<< HEAD
 const enableBVHController = gui.add(settings, "enableBVH").name("Enable BVH");
 enableBVHController.onChange((value) => {
     settings.enableBVH = value;
     setRenderer(settings);
 });
 
-=======
->>>>>>> d2ad31e6
 setRenderer(settings);