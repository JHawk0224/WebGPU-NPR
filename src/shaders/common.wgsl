const PI = 3.1415926535897932384626422832795028841971;
const TWO_PI = 6.2831853071795864769252867665590057683943;
const SQRT_OF_ONE_THIRD = 0.5773502691896257645091487805019574556476;
const EPSILON = 0.0001;

struct Light {
    pos : vec3f,
    color : vec3f
}

struct LightSet {
    numLights : u32,
    lights : array<Light>
}

struct Cluster {
    numLights : u32,
    lights : array<u32, ${maxNumLightsPerCluster}>
}

struct ClusterSet {
    clusters : array<Cluster, ${numClusterX} * ${numClusterY} * ${numClusterZ}>
}

struct Ray
{
    origin : vec3f,
    direction : vec3f
}

struct PathSegment
{
    ray : Ray,
    color : vec3f,
    pixelIndex : i32,
    remainingBounces : i32
}

struct PathSegments
{
    segments : array<PathSegment, ${maxResolutionWidth} * ${maxResolutionHeight}>
}

// Order is weird to make it more compact
struct Geom
{
    // geomType : i32, // 0 == CUBE, 1 == SPHERE
    // materialid : i32,
    params : vec4f,
    transform : mat4x4f,
    inverseTransform : mat4x4f,
    invTranspose : mat4x4f,
<<<<<<< HEAD
    geomType : u32, // 0 == CUBE, 1 == SPHERE, 2 == MESH
    materialId : i32,
    triangleCount : u32,
    triangleStartIdx : i32,
    bvhRootNodeIdx : i32
=======
>>>>>>> 6ea6136b
};

struct Triangle {
    v0: vec4f,
    v1: vec4f,
    v2: vec4f,
    materialId: i32
};

struct Geoms {
    geomsSize : u32,
    geoms : array<Geom>
}

struct Triangles {
    trisSize : u32,
    tris : array<Triangle>
}

struct BVHNode {
    boundsMin: vec4f,
    boundsMax: vec4f,
    leftChild: i32,
    rightChild: i32,
    triangleStart: i32,
    triangleCount: u32
};

struct BVHNodes {
    nodesSize: u32,
    nodes: array<BVHNode>
};

struct Material
{
    // matType : u32, // 0 == emissive, 1 == lambertian
    // emittance : f32,
    // roughness : f32,
    params : vec3f,
    color : vec3f,
<<<<<<< HEAD
    matType : u32, // 0 == emissive, 1 == lambertian
    emittance : f32,
    roughness : f32
=======
>>>>>>> 6ea6136b
};

struct Materials
{
    materialsSize : u32,
    materials : array<Material>
}

struct Intersection
{
    surfaceNormal : vec3<f32>,
    t : f32,
<<<<<<< HEAD
    materialId : i32 // materialId == -1 means no intersection
=======
    materialId : f32, // materialId == -1 means no intersection
>>>>>>> 6ea6136b
};

struct Intersections
{
    intersections : array<Intersection, ${maxResolutionWidth} * ${maxResolutionHeight}>
}

struct HitInfo
{
    intersectionPoint : vec3<f32>,
    dist : f32,
    normal : vec3<f32>,
    outside : u32,
    hitTriIndex : i32
}

struct CameraUniforms {
    viewproj : mat4x4f,
    view : mat4x4f,
    proj : mat4x4f,
    projInv : mat4x4f,
    front : vec3<f32>,
    up : vec3<f32>,
    right : vec3<f32>,
    depth : f32,
    nearFar : vec2<f32>,
    resolution : vec2<f32>,
    pixelLength : vec2<f32>,
    cameraPos : vec3<f32>,
<<<<<<< HEAD
    seed : vec3u
=======
    numSamples : f32,
    seed : vec3u,
>>>>>>> 6ea6136b
}

// this special attenuation function ensures lights don't affect geometry outside the maximum light radius
fn rangeAttenuation(distance: f32) -> f32 {
    return clamp(1.f - pow(distance / ${lightRadius}, 4.f), 0.f, 1.f) / (distance * distance);
}

fn calculateLightContrib(light: Light, posWorld: vec3f, nor: vec3f) -> vec3f {
    let vecToLight = light.pos - posWorld;
    let distToLight = length(vecToLight);

    let lambert = max(dot(nor, normalize(vecToLight)), 0.f);
    return light.color * lambert * rangeAttenuation(distToLight);
}

fn calculateLightContribToonShading(light: Light, posWorld: vec3f, viewDir: vec3f, nor: vec3f, ambientLight: vec3f) -> vec3f {
    let vecToLight = light.pos - posWorld;
    let distToLight = length(vecToLight);

    let ndotl = dot(nor, normalize(vecToLight));

    let rimIntensity = smoothstep(0.716 - 0.01, 0.716 + 0.01, (1.0 - dot(viewDir, nor)) * pow(ndotl, 0.1));
    let rim = rimIntensity * vec3f(1.0);

    if (ndotl > 0) {
        let intensity = smoothstep(0.48, 0.52, ndotl);

        return light.color * rangeAttenuation(distToLight) * intensity * (vec3f(1.0) + ambientLight + rim);
    }
    return light.color * rangeAttenuation(distToLight) * ambientLight;
}

fn applyTransform(p: vec4<f32>, transform: mat4x4<f32>) -> vec3<f32> {
    let transformed = transform * p;
    return transformed.xyz / transformed.w;
}<|MERGE_RESOLUTION|>--- conflicted
+++ resolved
@@ -44,20 +44,14 @@
 // Order is weird to make it more compact
 struct Geom
 {
-    // geomType : i32, // 0 == CUBE, 1 == SPHERE
-    // materialid : i32,
-    params : vec4f,
     transform : mat4x4f,
     inverseTransform : mat4x4f,
     invTranspose : mat4x4f,
-<<<<<<< HEAD
     geomType : u32, // 0 == CUBE, 1 == SPHERE, 2 == MESH
     materialId : i32,
     triangleCount : u32,
     triangleStartIdx : i32,
     bvhRootNodeIdx : i32
-=======
->>>>>>> 6ea6136b
 };
 
 struct Triangle {
@@ -98,12 +92,6 @@
     // roughness : f32,
     params : vec3f,
     color : vec3f,
-<<<<<<< HEAD
-    matType : u32, // 0 == emissive, 1 == lambertian
-    emittance : f32,
-    roughness : f32
-=======
->>>>>>> 6ea6136b
 };
 
 struct Materials
@@ -116,11 +104,7 @@
 {
     surfaceNormal : vec3<f32>,
     t : f32,
-<<<<<<< HEAD
     materialId : i32 // materialId == -1 means no intersection
-=======
-    materialId : f32, // materialId == -1 means no intersection
->>>>>>> 6ea6136b
 };
 
 struct Intersections
@@ -150,12 +134,8 @@
     resolution : vec2<f32>,
     pixelLength : vec2<f32>,
     cameraPos : vec3<f32>,
-<<<<<<< HEAD
+    numSamples : f32,
     seed : vec3u
-=======
-    numSamples : f32,
-    seed : vec3u,
->>>>>>> 6ea6136b
 }
 
 // this special attenuation function ensures lights don't affect geometry outside the maximum light radius
