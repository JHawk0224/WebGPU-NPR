@group(${bindGroup_scene}) @binding(0) var<uniform> cameraUniforms: CameraUniforms;
@group(${bindGroup_scene}) @binding(1) var<storage, read> lightSet: LightSet;

@group(${bindGroup_pathtracer}) @binding(0) var outputTex : texture_storage_2d<rgba8unorm, write>;
@group(${bindGroup_pathtracer}) @binding(1) var inputTex : texture_2d<f32>;
@group(${bindGroup_pathtracer}) @binding(2) var<storage, read_write> pathSegments : PathSegments;
@group(${bindGroup_pathtracer}) @binding(3) var<storage, read_write> intersections : Intersections;

@group(${bindGroup_geometry}) @binding(0) var<storage, read> vertices : Vertices;
@group(${bindGroup_geometry}) @binding(1) var<storage, read> tris : Triangles;
@group(${bindGroup_geometry}) @binding(2) var<storage, read> geoms : Geoms;
@group(${bindGroup_geometry}) @binding(3) var<storage, read> bvhNodes : BVHNodes;

@group(${bindGroup_textures}) @binding(0) var<storage, read> materials : array<Material>;
// TextureDescriptor contains offset into texture buffer, and dimensions
@group(${bindGroup_textures}) @binding(1) var<storage, read> textureDescriptors: array<TextureDescriptor>;
// Texture buffer contains textures from all meshes, appended end to end
@group(${bindGroup_textures}) @binding(2) var<storage, read> textures: Textures;

@compute
@workgroup_size(${workgroupSizeX}, ${workgroupSizeY})
fn generateRay(@builtin(global_invocation_id) globalIdx: vec3u) {
    if (globalIdx.x < u32(cameraUniforms.resolution[0]) && globalIdx.y < u32(cameraUniforms.resolution[1])) {

        let gIdx = shiftIndex(globalIdx, cameraUniforms.counter);
        init_rand(gIdx, cameraUniforms.seed);

        let index = globalIdx.x + (globalIdx.y * u32(cameraUniforms.resolution[0]));

        let segment = &pathSegments.segments[index];

        // Antialiasing: jitter rays by [0,1] to generate uniformly random direction distribution per pixel
        let jitter = vec2(rand(), rand());
        segment.ray.direction = normalize(cameraUniforms.front
            - cameraUniforms.right * f32(cameraUniforms.pixelLength[0]) * (f32(globalIdx.x) - 0.5 + jitter[0] - f32(cameraUniforms.resolution[0]) * 0.5)
            - cameraUniforms.up * f32(cameraUniforms.pixelLength[1]) * (f32(globalIdx.y) - 0.5 + jitter[1] - f32(cameraUniforms.resolution[1]) * 0.5)
        );

        // Depth of Field, construct a new direction pointing the same direction but from new origin AND at focal length away
        let apertureOrigin = vec3(0.0); // cameraUniforms.apertureSize * randomOnUnitCircle(rng);
        segment.ray.origin = cameraUniforms.cameraPos + cameraUniforms.right * apertureOrigin[0] + cameraUniforms.up * apertureOrigin[1];
        // segment.ray.direction = normalize(segment.ray.direction * cameraUniforms.focalLength + cameraUniforms.position - segment.ray.origin);

        segment.color = vec3f(1.0);
        segment.pixelIndex = i32(index);
        segment.remainingBounces = i32(cameraUniforms.depth);
        segment.pathPrefix = 0u;
        segment.appliedStyleType = 0u;
    }
}

@compute
@workgroup_size(${workgroupSizeX}, ${workgroupSizeY})
fn computeIntersections(@builtin(global_invocation_id) globalIdx: vec3u) {
    if (globalIdx.x < u32(cameraUniforms.resolution[0]) && globalIdx.y < u32(cameraUniforms.resolution[1])) {

        let gIdx = shiftIndex(globalIdx, cameraUniforms.counter);
        init_rand(gIdx, cameraUniforms.seed);

        let index = globalIdx.x + (globalIdx.y * u32(cameraUniforms.resolution[0]));

        let pathSegment = &pathSegments.segments[index];

        var closestHit : HitInfo;
        var tempHit : HitInfo;
        var tMin = 10000000000.0; // arbitrary high number for max float
        var hitGeomIndex = -1;

        // naive parse through global geoms
        for (var i = 0; i < i32(geoms.geomsSize); i++)
        {
            let geom = &geoms.geoms[i];

<<<<<<< HEAD
            if (geom.geomType == 0)
            {
                tempHit = boxIntersectionTest(geom, pathSegment.ray);
            }
            else if (geom.geomType == 1)
=======
            let geomType = u32(geom.params[0]);
            if (geomType == 0u)
            {
                tempHit = boxIntersectionTest(geom, pathSegment.ray);
            }
            else if (geomType == 1u)
>>>>>>> 8bcda2ec
            {
                tempHit = sphereIntersectionTest(geom, pathSegment.ray);
            }
            else if (geom.geomType == 2)
            {
                tempHit = meshIntersectionTest(geom, &vertices, &tris, &bvhNodes, pathSegment.ray);
            }

            // Compute the minimum t from the intersection tests to determine what
            // scene geometry object was hit first.
            if (tempHit.dist > 0.0 && tMin > tempHit.dist)
            {
                tMin = tempHit.dist;
                closestHit = tempHit;
                hitGeomIndex = i;
            }
        }

        if (hitGeomIndex == -1)
        {
            intersections.intersections[index].t = -1.0;
            intersections.intersections[index].materialId = -1;
        }
        else
        {
            // The ray hits something
            intersections.intersections[index].t = closestHit.dist;
<<<<<<< HEAD
            intersections.intersections[index].materialId = closestHit.materialId;
=======
            intersections.intersections[index].materialId = i32(geoms.geoms[hitGeomIndex].params[1]);
            intersections.intersections[index].objectId = u32(geoms.geoms[hitGeomIndex].params[2]);
>>>>>>> 8bcda2ec
            intersections.intersections[index].surfaceNormal = closestHit.normal;
            intersections.intersections[index].uv = closestHit.uv;
        }
    }
}

fn scatterRay(index: u32) {
    let pathSegment = &pathSegments.segments[index];
    let intersect = &intersections.intersections[index];

    if (intersect.t < 0.0) {
        // let color = vec3f(sampleEnvironmentMap(bgTextureInfo, pathSegment.ray.direction, textures));
        let color = vec3f(0.0);
        pathSegment.color *= color;
        pathSegment.remainingBounces = -2;
        return;
    }

    let matId: u32 = bitcast<u32>(intersect.materialId);
    let material = &materials[matId];

    var scattered : PathSegment;
    var bsdf : vec3f;
    var pdf : f32;
    var attenuation : vec3f;

    // hopefully we can template if we have time later on
    let dirIn = normalize(-pathSegment.ray.direction);

<<<<<<< HEAD
    let hitPoint = pathSegment.ray.origin + pathSegment.ray.direction * intersect.t;
    let normal = intersect.surfaceNormal;
    let uv = intersect.uv;

    var baseColor = material.baseColorFactor.rgb;
    if (material.baseColorTextureIndex >= 0) {
        let texDesc = textureDescriptors[material.baseColorTextureIndex];
        baseColor *= textureLookup(texDesc, uv.x, uv.y, &textures);
    }

    if (material.matType == 0) { // Emissive
        var emissiveColor = material.emissiveFactor.rgb;
        var emissiveFactor = vec3f(1.0);
        if (material.emissiveTextureIndex >= 0) {
            let texDesc = textureDescriptors[material.emissiveTextureIndex];
            emissiveFactor = textureLookup(texDesc, uv.x, uv.y, &textures);
        }
        bsdf = emissiveColor * emissiveFactor;
        // bsdf = evalEmissive(dirIn, pathSegment.ray.direction, intersect.surfaceNormal, emissiveColor, emissiveFactor); // TODO: Fix

        attenuation = bsdf;

        pathSegment.remainingBounces = -1;
        pathSegment.color *= attenuation;
        return;
    } else if (material.matType == 1) { // Lambertian
        scattered = scatterLambertian(index, hitPoint, normal);
        bsdf = evalLambertian(dirIn, scattered.ray.direction, normal, baseColor);
        pdf = pdfLambertian(dirIn, scattered.ray.direction, normal);

        if (pdf == 0.0) {
            attenuation = vec3f(1.0);
            pathSegment.color = baseColor;
        } else {
            attenuation = bsdf / pdf;
        }
    } else if (material.matType == 2) { // Metal
        scattered = scatterMetal(index, hitPoint, normal, material.roughnessFactor);
        // bsdf = evalMetal(dirIn, scattered.ray.direction, normal, baseColor, material.metallicFactor); // TODO: add metallic
        bsdf = evalMetal(dirIn, scattered.ray.direction, normal, baseColor);
=======
    let matType = u32(material.params[0]);
    if (matType == 0u) { // Emissive
        pathSegment.remainingBounces = -1;
        bsdf = evalEmissive(dirIn, pathSegment.ray.direction, intersect.surfaceNormal, material.color, material.params[1]);

        attenuation = bsdf;
    } else if (matType == 1u) { // Lambertian
        scattered = scatterLambertian(index, pathSegment.ray.origin + normalize(pathSegment.ray.direction) * intersect.t, dirIn, intersect.surfaceNormal);
        bsdf = evalLambertian(dirIn, scattered.ray.direction, intersect.surfaceNormal, material.color);
        pdf = pdfLambertian(dirIn, scattered.ray.direction, intersect.surfaceNormal);

        attenuation = bsdf / pdf;
    } else if (matType == 2u) { // Metal
        scattered = scatterMetal(index, pathSegment.ray.origin + normalize(pathSegment.ray.direction) * intersect.t, intersect.surfaceNormal, dirIn, material.params[2]);
        bsdf = evalMetal(dirIn, scattered.ray.direction, intersect.surfaceNormal, material.color);
>>>>>>> 8bcda2ec

        attenuation = bsdf;
    }
    pathSegment.ray.origin = scattered.ray.origin;
    pathSegment.ray.direction = scattered.ray.direction;
    pathSegment.remainingBounces--;

    if (scattered.pixelIndex == -1) {
        pathSegment.color = vec3f(0.0);
        pathSegment.remainingBounces = -1;
        return;
    }
    
    // materialId, objectId, path prefix, 
    // params : vec4<f32>,
    // position : vec3<f32>,
    // normal : vec3<f32>,
    var sc : StyleContext;
    sc.params = vec4u(u32(intersect.materialId), intersect.objectId, pathSegment.pathPrefix, pathSegment.appliedStyleType);
    sc.position = scattered.ray.origin;
    sc.normal = intersect.surfaceNormal;

    attenuation = style(sc, attenuation);

    pathSegment.color *= attenuation;

<<<<<<< HEAD
    // if (pathSegment.remainingBounces < 0 && material.matType != 0) { // TODO: Add back
    //     // did not reach a light till max depth, terminate path as invalid
    //     pathSegment.color = vec3f(0.0);
    //     return;
    // }
=======
    if (pathSegment.remainingBounces < 0 && matType != 0u) {
        // did not reach a light till max depth, terminate path as invalid
        pathSegment.color = vec3f(0.0);
    }

    // store path prefix for next iteration
    pathSegment.pathPrefix = intersect.objectId;
    pathSegment.appliedStyleType = u32(material.params.w);
>>>>>>> 8bcda2ec
}

@compute
@workgroup_size(${workgroupSizeX}, ${workgroupSizeY})
fn integrate(@builtin(global_invocation_id) globalIdx: vec3u) {
    if (globalIdx.x < u32(cameraUniforms.resolution[0]) && globalIdx.y < u32(cameraUniforms.resolution[1])) {
        let index = globalIdx.x + (globalIdx.y * u32(cameraUniforms.resolution[0]));

        let pathSegment = &pathSegments.segments[index];

        if (pathSegment.remainingBounces >= 0) {
            let gIdx = shiftIndex(globalIdx, cameraUniforms.counter);
            init_rand(gIdx, cameraUniforms.seed);

            scatterRay(index);
        }
    }
}

@compute
@workgroup_size(${workgroupSizeX}, ${workgroupSizeY})
fn finalGather(@builtin(global_invocation_id) globalIdx: vec3u) {
    if (globalIdx.x < u32(cameraUniforms.resolution[0]) && globalIdx.y < u32(cameraUniforms.resolution[1])) {
        let index = globalIdx.x + (globalIdx.y * u32(cameraUniforms.resolution[0]));
        let pathSegment = &pathSegments.segments[index];

        let accumulated = textureLoad(inputTex, globalIdx.xy, 0).xyz;
        let resultColor = vec4(1.0 / f32(cameraUniforms.numSamples) * pathSegment.color + accumulated, 1);
        textureStore(outputTex, globalIdx.xy, resultColor);
    }
}

@compute
@workgroup_size(${workgroupSizeX}, ${workgroupSizeY})
fn clearTexture(@builtin(global_invocation_id) globalIdx: vec3u) {
    if (globalIdx.x < u32(cameraUniforms.resolution[0]) && globalIdx.y < u32(cameraUniforms.resolution[1])) {
        let index = globalIdx.x + (globalIdx.y * u32(cameraUniforms.resolution[0]));

        textureStore(outputTex, globalIdx.xy, vec4(0.0));
    }
}<|MERGE_RESOLUTION|>--- conflicted
+++ resolved
@@ -71,20 +71,11 @@
         {
             let geom = &geoms.geoms[i];
 
-<<<<<<< HEAD
             if (geom.geomType == 0)
             {
                 tempHit = boxIntersectionTest(geom, pathSegment.ray);
             }
             else if (geom.geomType == 1)
-=======
-            let geomType = u32(geom.params[0]);
-            if (geomType == 0u)
-            {
-                tempHit = boxIntersectionTest(geom, pathSegment.ray);
-            }
-            else if (geomType == 1u)
->>>>>>> 8bcda2ec
             {
                 tempHit = sphereIntersectionTest(geom, pathSegment.ray);
             }
@@ -112,12 +103,8 @@
         {
             // The ray hits something
             intersections.intersections[index].t = closestHit.dist;
-<<<<<<< HEAD
             intersections.intersections[index].materialId = closestHit.materialId;
-=======
-            intersections.intersections[index].materialId = i32(geoms.geoms[hitGeomIndex].params[1]);
-            intersections.intersections[index].objectId = u32(geoms.geoms[hitGeomIndex].params[2]);
->>>>>>> 8bcda2ec
+            intersections.intersections[index].objectId = u32(geoms.geoms[hitGeomIndex].objectId);
             intersections.intersections[index].surfaceNormal = closestHit.normal;
             intersections.intersections[index].uv = closestHit.uv;
         }
@@ -147,8 +134,7 @@
     // hopefully we can template if we have time later on
     let dirIn = normalize(-pathSegment.ray.direction);
 
-<<<<<<< HEAD
-    let hitPoint = pathSegment.ray.origin + pathSegment.ray.direction * intersect.t;
+    let hitPoint = pathSegment.ray.origin + normalize(pathSegment.ray.direction) * intersect.t;
     let normal = intersect.surfaceNormal;
     let uv = intersect.uv;
 
@@ -174,7 +160,7 @@
         pathSegment.color *= attenuation;
         return;
     } else if (material.matType == 1) { // Lambertian
-        scattered = scatterLambertian(index, hitPoint, normal);
+        scattered = scatterLambertian(index, hitPoint, dirIn, normal);
         bsdf = evalLambertian(dirIn, scattered.ray.direction, normal, baseColor);
         pdf = pdfLambertian(dirIn, scattered.ray.direction, normal);
 
@@ -185,26 +171,9 @@
             attenuation = bsdf / pdf;
         }
     } else if (material.matType == 2) { // Metal
-        scattered = scatterMetal(index, hitPoint, normal, material.roughnessFactor);
+        scattered = scatterMetal(index, hitPoint, dirIn, normal, material.roughnessFactor);
         // bsdf = evalMetal(dirIn, scattered.ray.direction, normal, baseColor, material.metallicFactor); // TODO: add metallic
         bsdf = evalMetal(dirIn, scattered.ray.direction, normal, baseColor);
-=======
-    let matType = u32(material.params[0]);
-    if (matType == 0u) { // Emissive
-        pathSegment.remainingBounces = -1;
-        bsdf = evalEmissive(dirIn, pathSegment.ray.direction, intersect.surfaceNormal, material.color, material.params[1]);
-
-        attenuation = bsdf;
-    } else if (matType == 1u) { // Lambertian
-        scattered = scatterLambertian(index, pathSegment.ray.origin + normalize(pathSegment.ray.direction) * intersect.t, dirIn, intersect.surfaceNormal);
-        bsdf = evalLambertian(dirIn, scattered.ray.direction, intersect.surfaceNormal, material.color);
-        pdf = pdfLambertian(dirIn, scattered.ray.direction, intersect.surfaceNormal);
-
-        attenuation = bsdf / pdf;
-    } else if (matType == 2u) { // Metal
-        scattered = scatterMetal(index, pathSegment.ray.origin + normalize(pathSegment.ray.direction) * intersect.t, intersect.surfaceNormal, dirIn, material.params[2]);
-        bsdf = evalMetal(dirIn, scattered.ray.direction, intersect.surfaceNormal, material.color);
->>>>>>> 8bcda2ec
 
         attenuation = bsdf;
     }
@@ -231,22 +200,14 @@
 
     pathSegment.color *= attenuation;
 
-<<<<<<< HEAD
-    // if (pathSegment.remainingBounces < 0 && material.matType != 0) { // TODO: Add back
+    // if (pathSegment.remainingBounces < 0 && material.matType != 0) {
     //     // did not reach a light till max depth, terminate path as invalid
     //     pathSegment.color = vec3f(0.0);
-    //     return;
     // }
-=======
-    if (pathSegment.remainingBounces < 0 && matType != 0u) {
-        // did not reach a light till max depth, terminate path as invalid
-        pathSegment.color = vec3f(0.0);
-    }
 
     // store path prefix for next iteration
     pathSegment.pathPrefix = intersect.objectId;
-    pathSegment.appliedStyleType = u32(material.params.w);
->>>>>>> 8bcda2ec
+    pathSegment.appliedStyleType = material.styleType;
 }
 
 @compute
