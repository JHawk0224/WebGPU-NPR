@group(${bindGroup_scene}) @binding(0) var<uniform> cameraUniforms: CameraUniforms;
@group(${bindGroup_scene}) @binding(1) var<storage, read> lightSet: LightSet;

@group(${bindGroup_pathtracer}) @binding(0) var outputTex : texture_storage_2d<rgba8unorm, write>;
<<<<<<< HEAD
@group(${bindGroup_pathtracer}) @binding(1) var<storage, read_write> pathSegments : PathSegments;
@group(${bindGroup_pathtracer}) @binding(2) var<storage, read> geoms : Geoms;
@group(${bindGroup_pathtracer}) @binding(3) var<storage, read> tris : Triangles;
@group(${bindGroup_pathtracer}) @binding(4) var<storage, read> bvhNodes : BVHNodes;
@group(${bindGroup_pathtracer}) @binding(5) var<storage, read> materials : Materials;
@group(${bindGroup_pathtracer}) @binding(6) var<storage, read_write> intersections : Intersections;
=======
@group(${bindGroup_pathtracer}) @binding(1) var inputTex : texture_2d<f32>;
@group(${bindGroup_pathtracer}) @binding(2) var<storage, read_write> pathSegments : PathSegments;
@group(${bindGroup_pathtracer}) @binding(3) var<storage, read_write> geoms : Geoms;
@group(${bindGroup_pathtracer}) @binding(4) var<storage, read_write> materials : Materials;
@group(${bindGroup_pathtracer}) @binding(5) var<storage, read_write> intersections : Intersections;
>>>>>>> 6ea6136b

// RNG code from https://github.com/webgpu/webgpu-samples/blob/main/sample/cornell/common.wgsl
// A psuedo random number. Initialized with init_rand(), updated with rand().
var<private> rnd : vec3u;

// Initializes the random number generator.
fn init_rand(invocation_id : vec3u) {
  const A = vec3(1741651 * 1009,
                 140893  * 1609 * 13,
                 6521    * 983  * 7 * 2);
  rnd = (invocation_id * A) ^ cameraUniforms.seed;
}

// Returns a random number between 0 and 1.
fn rand() -> f32 {
  const C = vec3(60493  * 9377,
                 11279  * 2539 * 23,
                 7919   * 631  * 5 * 3);

  rnd = (rnd * C) ^ (rnd.yzx >> vec3(4u));
  return f32(rnd.x ^ rnd.y) / f32(0xffffffff);
}

@compute
@workgroup_size(${workgroupSizeX}, ${workgroupSizeY})
fn generateRay(@builtin(global_invocation_id) globalIdx: vec3u) {
    if (globalIdx.x < u32(cameraUniforms.resolution[0]) && globalIdx.y < u32(cameraUniforms.resolution[1])) {
        let index = globalIdx.x + (globalIdx.y * u32(cameraUniforms.resolution[0]));

        let segment = &pathSegments.segments[index];

        // Antialiasing: jitter rays by [0,1] to generate uniformly random direction distribution per pixel
        let jitter = vec2(rand(), rand());
        segment.ray.direction = normalize(cameraUniforms.front
            - cameraUniforms.right * f32(cameraUniforms.pixelLength[0]) * (f32(globalIdx.x) - 0.5 + jitter[0] - f32(cameraUniforms.resolution[0]) * 0.5)
            - cameraUniforms.up * f32(cameraUniforms.pixelLength[1]) * (f32(globalIdx.y) - 0.5 + jitter[1] - f32(cameraUniforms.resolution[1]) * 0.5)
        );

        // Depth of Field, construct a new direction pointing the same direction but from new origin AND at focal length away
        let apertureOrigin = vec3(0.0); // cameraUniforms.apertureSize * randomOnUnitCircle(rng);
        segment.ray.origin = cameraUniforms.cameraPos + cameraUniforms.right * apertureOrigin[0] + cameraUniforms.up * apertureOrigin[1];
        // segment.ray.direction = normalize(segment.ray.direction * cameraUniforms.focalLength + cameraUniforms.position - segment.ray.origin);

        segment.color = vec3f(1.0);
        segment.pixelIndex = i32(index);
        segment.remainingBounces = i32(cameraUniforms.depth);
    }
}

@compute
@workgroup_size(${workgroupSizeX}, ${workgroupSizeY})
fn computeIntersections(@builtin(global_invocation_id) globalIdx: vec3u) {
    if (globalIdx.x < u32(cameraUniforms.resolution[0]) && globalIdx.y < u32(cameraUniforms.resolution[1])) {
        let index = globalIdx.x + (globalIdx.y * u32(cameraUniforms.resolution[0]));

        let pathSegment = &pathSegments.segments[index];

        var closestHit : HitInfo;
        var tempHit : HitInfo;
        var tMin = 10000000000.0; // arbitrary high number for max float
        var hitGeomIndex = -1;

        // naive parse through global geoms
        for (var i = 0; i < i32(geoms.geomsSize); i++)
        {
            let geom = &geoms.geoms[i];

            if (geom.params[0] == 0.0f)
            {
                tempHit = boxIntersectionTest(geom, pathSegment.ray);
            }
            else if (geom.params[0] == 1.0f)
            {
                tempHit = sphereIntersectionTest(geom, pathSegment.ray);
            }
            else if (geom.geomType == 2)
            {
                tempHit = meshIntersectionTest(geom, &tris, &bvhNodes, pathSegment.ray);
            }

            // Compute the minimum t from the intersection tests to determine what
            // scene geometry object was hit first.
            if (tempHit.dist > 0.0 && tMin > tempHit.dist)
            {
                tMin = tempHit.dist;
                closestHit = tempHit;
                hitGeomIndex = i;
            }
        }

        if (hitGeomIndex == -1)
        {
            intersections.intersections[index].t = -1.0;
            intersections.intersections[index].materialId = -1;
        }
        else
        {
            // The ray hits something
            var materialId = -1;
            if (closestHit.hitTriIndex != -1) {
                materialId = tris.tris[closestHit.hitTriIndex].materialId;
            } else {
                materialId = geoms.geoms[hitGeomIndex].materialId;
            }
            intersections.intersections[index].t = closestHit.dist;
<<<<<<< HEAD
            intersections.intersections[index].materialId = materialId;
=======
            intersections.intersections[index].materialId = geoms.geoms[hitGeomIndex].params[1];
>>>>>>> 6ea6136b
            intersections.intersections[index].surfaceNormal = closestHit.normal;
        }
    }
}

fn scatterRay(index: u32) {
    let pathSegment = &pathSegments.segments[index];
    let intersect = &intersections.intersections[index];

    if (intersect.t < 0.0) {
        // let color = vec3f(sampleEnvironmentMap(bgTextureInfo, pathSegment.ray.direction, textures));
        let color = vec3f(0.3);
        pathSegment.color *= color;
        pathSegment.remainingBounces = -2;
        return;
    }

<<<<<<< HEAD
    let matId: u32 = bitcast<u32>(intersect.materialId);
=======
    let matId = u32(intersect.materialId);
>>>>>>> 6ea6136b
    let material = &materials.materials[matId];

    var scattered : PathSegment;
    var bsdf : vec3f;
    var pdf : f32;
    var attenuation : vec3f;

    // hopefully we can template if we have time later on
    let dirIn = normalize(pathSegment.ray.direction);

    if (material.params[0] == 0.0f) { // Emissive
        pathSegment.remainingBounces = -1;
        bsdf = evalEmissive(dirIn, pathSegment.ray.direction, intersect.surfaceNormal, material.color, material.params[1]);

        attenuation = bsdf;
<<<<<<< HEAD

        pathSegment.remainingBounces = -1;
        pathSegment.color *= attenuation;
        return;
    } else if (material.matType == 1) { // Lambertian
=======
    } else if (material.params[0] == 1.0f) { // Lambertian
>>>>>>> 6ea6136b
        scattered = scatterLambertian(index, pathSegment.ray.origin + pathSegment.ray.direction * intersect.t, intersect.surfaceNormal);
        bsdf = evalLambertian(dirIn, scattered.ray.direction, intersect.surfaceNormal, material.color);
        pdf = pdfLambertian(dirIn, scattered.ray.direction, intersect.surfaceNormal);

        attenuation = bsdf / pdf;
<<<<<<< HEAD
    } else if (material.matType == 2) { // Metal
        scattered = scatterMetal(index, pathSegment.ray.origin + pathSegment.ray.direction * intersect.t, intersect.surfaceNormal, material.roughness);
=======
    } else if (material.params[0] == 2.0f) { // Metal
        scattered = scatterMetal(index, pathSegment.ray.origin + pathSegment.ray.direction * intersect.t, intersect.surfaceNormal, material.params[2]);
>>>>>>> 6ea6136b
        bsdf = evalMetal(dirIn, scattered.ray.direction, intersect.surfaceNormal, material.color);

        attenuation = bsdf;
    }
    pathSegment.ray.origin = scattered.ray.origin;
    pathSegment.ray.direction = scattered.ray.direction;
    pathSegment.remainingBounces--;

    if (scattered.pixelIndex == -1) {
        pathSegment.color = vec3f(0.0);
        pathSegment.remainingBounces = -1;
        return;
    }

    pathSegment.color *= attenuation;

    if (pathSegment.remainingBounces < 0 && material.params[0] != 0.0f) {
        // did not reach a light till max depth, terminate path as invalid
        pathSegment.color = vec3f(0.0);
    }
}

@compute
@workgroup_size(${workgroupSizeX}, ${workgroupSizeY})
fn integrate(@builtin(global_invocation_id) globalIdx: vec3u) {
    if (globalIdx.x < u32(cameraUniforms.resolution[0]) && globalIdx.y < u32(cameraUniforms.resolution[1])) {
        let index = globalIdx.x + (globalIdx.y * u32(cameraUniforms.resolution[0]));

        let pathSegment = &pathSegments.segments[index];

        if (pathSegment.remainingBounces < 0) {
            return;
        }

        scatterRay(index);

        if (cameraUniforms.depth == 0) {
            let accumulated = textureLoad(inputTex, globalIdx.xy, 0).xyz;
            let resultColor = vec4(1.0 / f32(cameraUniforms.numSamples) * pathSegment.color + accumulated, 1);
            textureStore(outputTex, globalIdx.xy, resultColor);
        }
    }
}<|MERGE_RESOLUTION|>--- conflicted
+++ resolved
@@ -2,20 +2,13 @@
 @group(${bindGroup_scene}) @binding(1) var<storage, read> lightSet: LightSet;
 
 @group(${bindGroup_pathtracer}) @binding(0) var outputTex : texture_storage_2d<rgba8unorm, write>;
-<<<<<<< HEAD
-@group(${bindGroup_pathtracer}) @binding(1) var<storage, read_write> pathSegments : PathSegments;
-@group(${bindGroup_pathtracer}) @binding(2) var<storage, read> geoms : Geoms;
-@group(${bindGroup_pathtracer}) @binding(3) var<storage, read> tris : Triangles;
-@group(${bindGroup_pathtracer}) @binding(4) var<storage, read> bvhNodes : BVHNodes;
-@group(${bindGroup_pathtracer}) @binding(5) var<storage, read> materials : Materials;
-@group(${bindGroup_pathtracer}) @binding(6) var<storage, read_write> intersections : Intersections;
-=======
 @group(${bindGroup_pathtracer}) @binding(1) var inputTex : texture_2d<f32>;
 @group(${bindGroup_pathtracer}) @binding(2) var<storage, read_write> pathSegments : PathSegments;
-@group(${bindGroup_pathtracer}) @binding(3) var<storage, read_write> geoms : Geoms;
-@group(${bindGroup_pathtracer}) @binding(4) var<storage, read_write> materials : Materials;
-@group(${bindGroup_pathtracer}) @binding(5) var<storage, read_write> intersections : Intersections;
->>>>>>> 6ea6136b
+@group(${bindGroup_pathtracer}) @binding(3) var<storage, read> geoms : Geoms;
+@group(${bindGroup_pathtracer}) @binding(4) var<storage, read> tris : Triangles;
+@group(${bindGroup_pathtracer}) @binding(5) var<storage, read> bvhNodes : BVHNodes;
+@group(${bindGroup_pathtracer}) @binding(6) var<storage, read> materials : Materials;
+@group(${bindGroup_pathtracer}) @binding(7) var<storage, read_write> intersections : Intersections;
 
 // RNG code from https://github.com/webgpu/webgpu-samples/blob/main/sample/cornell/common.wgsl
 // A psuedo random number. Initialized with init_rand(), updated with rand().
@@ -83,11 +76,11 @@
         {
             let geom = &geoms.geoms[i];
 
-            if (geom.params[0] == 0.0f)
+            if (geom.geomType == 0)
             {
                 tempHit = boxIntersectionTest(geom, pathSegment.ray);
             }
-            else if (geom.params[0] == 1.0f)
+            else if (geom.geomType == 1)
             {
                 tempHit = sphereIntersectionTest(geom, pathSegment.ray);
             }
@@ -121,11 +114,7 @@
                 materialId = geoms.geoms[hitGeomIndex].materialId;
             }
             intersections.intersections[index].t = closestHit.dist;
-<<<<<<< HEAD
             intersections.intersections[index].materialId = materialId;
-=======
-            intersections.intersections[index].materialId = geoms.geoms[hitGeomIndex].params[1];
->>>>>>> 6ea6136b
             intersections.intersections[index].surfaceNormal = closestHit.normal;
         }
     }
@@ -143,11 +132,7 @@
         return;
     }
 
-<<<<<<< HEAD
     let matId: u32 = bitcast<u32>(intersect.materialId);
-=======
-    let matId = u32(intersect.materialId);
->>>>>>> 6ea6136b
     let material = &materials.materials[matId];
 
     var scattered : PathSegment;
@@ -163,27 +148,18 @@
         bsdf = evalEmissive(dirIn, pathSegment.ray.direction, intersect.surfaceNormal, material.color, material.params[1]);
 
         attenuation = bsdf;
-<<<<<<< HEAD
 
         pathSegment.remainingBounces = -1;
         pathSegment.color *= attenuation;
         return;
-    } else if (material.matType == 1) { // Lambertian
-=======
     } else if (material.params[0] == 1.0f) { // Lambertian
->>>>>>> 6ea6136b
         scattered = scatterLambertian(index, pathSegment.ray.origin + pathSegment.ray.direction * intersect.t, intersect.surfaceNormal);
         bsdf = evalLambertian(dirIn, scattered.ray.direction, intersect.surfaceNormal, material.color);
         pdf = pdfLambertian(dirIn, scattered.ray.direction, intersect.surfaceNormal);
 
         attenuation = bsdf / pdf;
-<<<<<<< HEAD
-    } else if (material.matType == 2) { // Metal
-        scattered = scatterMetal(index, pathSegment.ray.origin + pathSegment.ray.direction * intersect.t, intersect.surfaceNormal, material.roughness);
-=======
     } else if (material.params[0] == 2.0f) { // Metal
         scattered = scatterMetal(index, pathSegment.ray.origin + pathSegment.ray.direction * intersect.t, intersect.surfaceNormal, material.params[2]);
->>>>>>> 6ea6136b
         bsdf = evalMetal(dirIn, scattered.ray.direction, intersect.surfaceNormal, material.color);
 
         attenuation = bsdf;
